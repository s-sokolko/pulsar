# -*- coding: utf-8 -
'''Event driven concurrent framework for Python'''
<<<<<<< HEAD
VERSION = (0, 7, 0, 'final', 0)
=======
VERSION = (0, 7, 2, 'beta', 1)
>>>>>>> 8018c252

from .utils.version import get_version

__version__ = version = get_version(VERSION)
__license__ = "BSD"
__author__ = "Luca Sbardella"
__contact__ = "luca.sbardella@gmail.com"
__homepage__ = "https://github.com/quantmind/pulsar"
__docformat__ = "restructuredtext"
CLASSIFIERS = ['Development Status :: 4 - Beta',
               'Environment :: Web Environment',
               'Intended Audience :: Developers',
               'License :: OSI Approved :: BSD License',
               'Operating System :: OS Independent',
               'Programming Language :: Python',
               'Programming Language :: Python :: 2',
               'Programming Language :: Python :: 2.6',
               'Programming Language :: Python :: 2.7',
               'Programming Language :: Python :: 3',
               'Programming Language :: Python :: 3.2',
               'Programming Language :: Python :: 3.3',
               'Programming Language :: Python :: Implementation :: PyPy',
               'Topic :: Internet',
               'Topic :: Utilities',
               'Topic :: System :: Distributed Computing',
               'Topic :: Software Development :: Libraries :: Python Modules',
               'Topic :: Internet :: WWW/HTTP',
               'Topic :: Internet :: WWW/HTTP :: WSGI',
               'Topic :: Internet :: WWW/HTTP :: WSGI :: Server',
               'Topic :: Internet :: WWW/HTTP :: Dynamic Content']


DEFAULT_PORT = 8060
ASYNC_TIMEOUT = None
SERVER_NAME = 'pulsar'
JAPANESE = b'\xe3\x83\x91\xe3\x83\xab\xe3\x82\xb5\xe3\x83\xbc'.decode('utf-8')
CHINESE = b'\xe8\x84\x89\xe5\x86\xb2\xe6\x98\x9f'.decode('utf-8')
SERVER_SOFTWARE = "{0}/{1}".format(SERVER_NAME, version)

from .utils.exceptions import *
from .utils import system
platform = system.platform
from .utils.config import *
from .async import *
from .apps import *
#
# Import pubsub local backend for commands
from .apps.pubsub import local
del local
# Import tasks local backend for commands
from .apps.tasks.backends import local
del local
del get_version<|MERGE_RESOLUTION|>--- conflicted
+++ resolved
@@ -1,10 +1,6 @@
 # -*- coding: utf-8 -
 '''Event driven concurrent framework for Python'''
-<<<<<<< HEAD
-VERSION = (0, 7, 0, 'final', 0)
-=======
-VERSION = (0, 7, 2, 'beta', 1)
->>>>>>> 8018c252
+VERSION = (0, 7, 2, 'final', 0)
 
 from .utils.version import get_version
 
