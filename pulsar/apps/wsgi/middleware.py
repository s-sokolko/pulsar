'''Response middleware
'''
import re
import os
import stat
import mimetypes
from email.utils import parsedate_tz, mktime_tz
from gzip import GzipFile

import pulsar
<<<<<<< HEAD
from pulsar.utils.httpurl import BytesIO, parse_authorization_header,\
                                     parse_cookie, http_date
                                     
from .wsgi import WsgiResponse
=======
from pulsar.utils.httpurl import BytesIO, parse_cookie

from .plugins import parse_authorization_header
>>>>>>> c74a395e

re_accepts_gzip = re.compile(r'\bgzip\b')


__all__ = ['clean_path_middleware',
           'AccessControl',
           'GZipMiddleware',
           'cookies_middleware',
           'authorization_middleware',
           'MediaMiddleware']


def clean_path_middleware(environ, start_response):
    '''Clean url and redirect if needed'''
    path = environ['PATH_INFO']
    if '//' in path:
        url = re.sub("/+" , '/', path)
        if not url.startswith('/'):
            url = '/%s' % url
        qs = environ['QUERY_STRING']
        if qs:
            url = '%s?%s' % (url, qs)
        raise pulsar.HttpRedirect(url)

def cookies_middleware(environ, start_response):
    '''Parse the ``HTTP_COOKIE`` key in the *environ*. The ``HTTP_COOKIE``
string is replaced with a dictionary.'''
    c = environ.get('http.cookie')
    if not isinstance(c, dict):
        c = environ.get('HTTP_COOKIE', '')
        if not c:
            c = {}
        else:
            if not isinstance(c, str):
                c = c.encode('utf-8')
            c = parse_cookie(c)
        environ['http.cookie'] = c

def authorization_middleware(environ, start_response):
    """An `Authorization` middleware."""
    code = 'HTTP_AUTHORIZATION'
    if code in environ:
        environ[code] = parse_authorization_header(environ[code])

#####################################################    RESPONSE MIDDLEWARE
class ResponseMiddleware(object):

    def version(self, environ):
        return environ.get('wsgi.version')

    def available(self, environ, response):
        return True

    def __call__(self, environ, response):
        if not self.available(environ, response):
            return
        return self.execute(environ, response)

    def execute(self, environ, response):
        pass


class AccessControl(ResponseMiddleware):
    '''A response middleware which add the ``Access-Control-Allow-Origin``
response header.'''
    def __init__(self, origin='*', methods=None):
        self.origin = origin
        self.methods = methods

    def available(self, environ, response):
        return response.status_code == 200

    def execute(self, environ, response):
        response.headers['Access-Control-Allow-Origin'] = self.origin
        if self.methods:
            response.headers['Access-Control-Allow-Methods'] = self.methods


class GZipMiddleware(ResponseMiddleware):
    """Response middleware for compressing content if the browser allows
gzip compression. It sets the Vary header accordingly, so that caches will
base their storage on the Accept-Encoding header.
    """
    def __init__(self, min_length=200):
        self.min_length = min_length

    def available(self, environ, response):
        # It's not worth compressing non-OK or really short responses
        if response.status_code == 200 and not response.is_streamed:
            if response.length() < self.min_length:
                return False
            headers = response.headers
            # Avoid gzipping if we've already got a content-encoding.
            if 'Content-Encoding' in headers:
                return False
            # MSIE have issues with gzipped response of various content types.
            if "msie" in environ.get('HTTP_USER_AGENT', '').lower():
                ctype = headers.get('Content-Type', '').lower()
                if not ctype.startswith("text/") or "javascript" in ctype:
                    return False
            ae = environ.get('HTTP_ACCEPT_ENCODING', '')
            if not re_accepts_gzip.search(ae):
                return False
            return True

    def execute(self, environ, response):
        headers = response.headers
        headers.add_header('Vary', 'Accept-Encoding')
        content = b''.join(response.content)
        response.content = (self.compress_string(content),)
        response.headers['Content-Encoding'] = 'gzip'

    # From http://www.xhaus.com/alan/python/httpcomp.html#gzip
    def compress_string(self, s):
        zbuf = BytesIO()
        zfile = GzipFile(mode='wb', compresslevel=6, fileobj=zbuf)
        zfile.write(s)
        zfile.close()
        return zbuf.getvalue()


class MediaMiddleware:
    DEFAULT_CONTENT_TYPE = 'text/css'
    def __init__(self, dir_path, url_path='/media/'):
        self.dir_path = dir_path
        self.url_path = url_path
        
    def __call__(self, environ, start_response):
        path = environ.get('PATH_INFO')
        if path.startswith(self.url_path):
            path = self.dir_path + path[len(self.url_path):]
            if os.path.isfile(path):
                response = self.serve_file(environ, path)
                return response(environ, start_response)
        
    def serve_file(self, environ, fullpath):
        # Respect the If-Modified-Since header.
        statobj = os.stat(fullpath)
        content_type, encoding = mimetypes.guess_type(fullpath)
        content_type = content_type or self.DEFAULT_CONTENT_TYPE
        if not self.was_modified_since(environ.get('HTTP_IF_MODIFIED_SINCE'),
                                       statobj[stat.ST_MTIME],
                                       statobj[stat.ST_SIZE]):
            return wsgi.WsgiResponse(status=304,
                                     content_type=content_type,
                                     encoding=encoding)
        contents = open(fullpath, 'rb').read()
        response = wsgi.WsgiResponse(content=contents,
                                     content_type=content_type,
                                     encoding=encoding)
        response.headers["Last-Modified"] = http_date(statobj[stat.ST_MTIME])
        return response
    
    def was_modified_since(self, header=None, mtime=0, size=0):
        """
        Was something modified since the user last downloaded it?

        header
          This is the value of the If-Modified-Since header.  If this is None,
          I'll just return True.

        mtime
          This is the modification time of the item we're talking about.

        size
          This is the size of the item we're talking about.
        """
        try:
            if header is None:
                raise ValueError
            matches = re.match(r"^([^;]+)(; length=([0-9]+))?$", header,
                               re.IGNORECASE)
            header_mtime = mktime_tz(parsedate_tz(matches.group(1)))
            header_len = matches.group(3)
            if header_len and int(header_len) != size:
                raise ValueError()
            if mtime > header_mtime:
                raise ValueError()
        except (AttributeError, ValueError, OverflowError):
            return True
        return False<|MERGE_RESOLUTION|>--- conflicted
+++ resolved
@@ -1,201 +1,135 @@
-'''Response middleware
-'''
-import re
-import os
-import stat
-import mimetypes
-from email.utils import parsedate_tz, mktime_tz
-from gzip import GzipFile
-
+'''Response middleware
+'''
+import re
+from gzip import GzipFile
+
 import pulsar
-<<<<<<< HEAD
-from pulsar.utils.httpurl import BytesIO, parse_authorization_header,\
-                                     parse_cookie, http_date
-                                     
-from .wsgi import WsgiResponse
-=======
-from pulsar.utils.httpurl import BytesIO, parse_cookie
-
+from pulsar.utils.httpurl import BytesIO, parse_cookie
+
 from .plugins import parse_authorization_header
->>>>>>> c74a395e
-
-re_accepts_gzip = re.compile(r'\bgzip\b')
-
-
-__all__ = ['clean_path_middleware',
-           'AccessControl',
-           'GZipMiddleware',
-           'cookies_middleware',
-           'authorization_middleware',
-           'MediaMiddleware']
-
-
-def clean_path_middleware(environ, start_response):
-    '''Clean url and redirect if needed'''
-    path = environ['PATH_INFO']
-    if '//' in path:
-        url = re.sub("/+" , '/', path)
-        if not url.startswith('/'):
-            url = '/%s' % url
-        qs = environ['QUERY_STRING']
-        if qs:
-            url = '%s?%s' % (url, qs)
-        raise pulsar.HttpRedirect(url)
-
-def cookies_middleware(environ, start_response):
-    '''Parse the ``HTTP_COOKIE`` key in the *environ*. The ``HTTP_COOKIE``
-string is replaced with a dictionary.'''
-    c = environ.get('http.cookie')
-    if not isinstance(c, dict):
-        c = environ.get('HTTP_COOKIE', '')
-        if not c:
-            c = {}
-        else:
-            if not isinstance(c, str):
-                c = c.encode('utf-8')
-            c = parse_cookie(c)
-        environ['http.cookie'] = c
-
-def authorization_middleware(environ, start_response):
-    """An `Authorization` middleware."""
-    code = 'HTTP_AUTHORIZATION'
-    if code in environ:
-        environ[code] = parse_authorization_header(environ[code])
-
-#####################################################    RESPONSE MIDDLEWARE
-class ResponseMiddleware(object):
-
-    def version(self, environ):
-        return environ.get('wsgi.version')
-
-    def available(self, environ, response):
-        return True
-
-    def __call__(self, environ, response):
-        if not self.available(environ, response):
-            return
-        return self.execute(environ, response)
-
-    def execute(self, environ, response):
-        pass
-
-
-class AccessControl(ResponseMiddleware):
-    '''A response middleware which add the ``Access-Control-Allow-Origin``
-response header.'''
-    def __init__(self, origin='*', methods=None):
-        self.origin = origin
-        self.methods = methods
-
-    def available(self, environ, response):
-        return response.status_code == 200
-
-    def execute(self, environ, response):
-        response.headers['Access-Control-Allow-Origin'] = self.origin
-        if self.methods:
-            response.headers['Access-Control-Allow-Methods'] = self.methods
-
-
-class GZipMiddleware(ResponseMiddleware):
-    """Response middleware for compressing content if the browser allows
-gzip compression. It sets the Vary header accordingly, so that caches will
-base their storage on the Accept-Encoding header.
-    """
-    def __init__(self, min_length=200):
-        self.min_length = min_length
-
-    def available(self, environ, response):
-        # It's not worth compressing non-OK or really short responses
-        if response.status_code == 200 and not response.is_streamed:
-            if response.length() < self.min_length:
-                return False
-            headers = response.headers
-            # Avoid gzipping if we've already got a content-encoding.
-            if 'Content-Encoding' in headers:
-                return False
-            # MSIE have issues with gzipped response of various content types.
-            if "msie" in environ.get('HTTP_USER_AGENT', '').lower():
-                ctype = headers.get('Content-Type', '').lower()
-                if not ctype.startswith("text/") or "javascript" in ctype:
-                    return False
-            ae = environ.get('HTTP_ACCEPT_ENCODING', '')
-            if not re_accepts_gzip.search(ae):
-                return False
-            return True
-
-    def execute(self, environ, response):
-        headers = response.headers
-        headers.add_header('Vary', 'Accept-Encoding')
-        content = b''.join(response.content)
-        response.content = (self.compress_string(content),)
-        response.headers['Content-Encoding'] = 'gzip'
-
-    # From http://www.xhaus.com/alan/python/httpcomp.html#gzip
-    def compress_string(self, s):
-        zbuf = BytesIO()
-        zfile = GzipFile(mode='wb', compresslevel=6, fileobj=zbuf)
-        zfile.write(s)
-        zfile.close()
-        return zbuf.getvalue()
-
-
-class MediaMiddleware:
-    DEFAULT_CONTENT_TYPE = 'text/css'
-    def __init__(self, dir_path, url_path='/media/'):
-        self.dir_path = dir_path
-        self.url_path = url_path
-        
-    def __call__(self, environ, start_response):
-        path = environ.get('PATH_INFO')
-        if path.startswith(self.url_path):
-            path = self.dir_path + path[len(self.url_path):]
-            if os.path.isfile(path):
-                response = self.serve_file(environ, path)
-                return response(environ, start_response)
-        
-    def serve_file(self, environ, fullpath):
-        # Respect the If-Modified-Since header.
-        statobj = os.stat(fullpath)
-        content_type, encoding = mimetypes.guess_type(fullpath)
-        content_type = content_type or self.DEFAULT_CONTENT_TYPE
-        if not self.was_modified_since(environ.get('HTTP_IF_MODIFIED_SINCE'),
-                                       statobj[stat.ST_MTIME],
-                                       statobj[stat.ST_SIZE]):
-            return wsgi.WsgiResponse(status=304,
-                                     content_type=content_type,
-                                     encoding=encoding)
-        contents = open(fullpath, 'rb').read()
-        response = wsgi.WsgiResponse(content=contents,
-                                     content_type=content_type,
-                                     encoding=encoding)
-        response.headers["Last-Modified"] = http_date(statobj[stat.ST_MTIME])
-        return response
-    
-    def was_modified_since(self, header=None, mtime=0, size=0):
-        """
-        Was something modified since the user last downloaded it?
-
-        header
-          This is the value of the If-Modified-Since header.  If this is None,
-          I'll just return True.
-
-        mtime
-          This is the modification time of the item we're talking about.
-
-        size
-          This is the size of the item we're talking about.
-        """
-        try:
-            if header is None:
-                raise ValueError
-            matches = re.match(r"^([^;]+)(; length=([0-9]+))?$", header,
-                               re.IGNORECASE)
-            header_mtime = mktime_tz(parsedate_tz(matches.group(1)))
-            header_len = matches.group(3)
-            if header_len and int(header_len) != size:
-                raise ValueError()
-            if mtime > header_mtime:
-                raise ValueError()
-        except (AttributeError, ValueError, OverflowError):
-            return True
-        return False+
+re_accepts_gzip = re.compile(r'\bgzip\b')
+
+
+__all__ = ['clean_path_middleware',
+           'AccessControl',
+           'GZipMiddleware',
+           'cookies_middleware',
+           'authorization_middleware',
+           'is_streamed']
+
+
+def is_streamed(content):
+    try:
+        len(content)
+    except TypeError:
+        return True
+    return False
+
+def clean_path_middleware(environ, start_response):
+    '''Clean url and redirect if needed'''
+    path = environ['PATH_INFO']
+    if '//' in path:
+        url = re.sub("/+" , '/', path)
+        if not url.startswith('/'):
+            url = '/%s' % url
+        qs = environ['QUERY_STRING']
+        if qs:
+            url = '%s?%s' % (url, qs)
+        raise pulsar.HttpRedirect(url)
+
+def cookies_middleware(environ, start_response):
+    '''Parse the ``HTTP_COOKIE`` key in the *environ*. The ``HTTP_COOKIE``
+string is replaced with a dictionary.'''
+    c = environ.get('http.cookie')
+    if not isinstance(c, dict):
+        c = environ.get('HTTP_COOKIE', '')
+        if not c:
+            c = {}
+        else:
+            if not isinstance(c, str):
+                c = c.encode('utf-8')
+            c = parse_cookie(c)
+        environ['http.cookie'] = c
+
+def authorization_middleware(environ, start_response):
+    """An `Authorization` middleware."""
+    code = 'HTTP_AUTHORIZATION'
+    if code in environ:
+        environ[code] = parse_authorization_header(environ[code])
+
+#####################################################    RESPONSE MIDDLEWARE
+class ResponseMiddleware(object):
+
+    def version(self, environ):
+        return environ.get('wsgi.version')
+
+    def available(self, environ, response):
+        return True
+
+    def __call__(self, environ, response):
+        if not self.available(environ, response):
+            return
+        return self.execute(environ, response)
+
+    def execute(self, environ, response):
+        pass
+
+
+class AccessControl(ResponseMiddleware):
+    '''A response middleware which add the ``Access-Control-Allow-Origin``
+response header.'''
+    def __init__(self, origin='*', methods=None):
+        self.origin = origin
+        self.methods = methods
+
+    def available(self, environ, response):
+        return response.status_code == 200
+
+    def execute(self, environ, response):
+        response.headers['Access-Control-Allow-Origin'] = self.origin
+        if self.methods:
+            response.headers['Access-Control-Allow-Methods'] = self.methods
+
+
+class GZipMiddleware(ResponseMiddleware):
+    """Response middleware for compressing content if the browser allows
+gzip compression. It sets the Vary header accordingly, so that caches will
+base their storage on the Accept-Encoding header.
+    """
+    def __init__(self, min_length=200):
+        self.min_length = min_length
+
+    def available(self, environ, response):
+        # It's not worth compressing non-OK or really short responses
+        if response.status_code == 200 and not response.is_streamed:
+            if response.length() < self.min_length:
+                return False
+            headers = response.headers
+            # Avoid gzipping if we've already got a content-encoding.
+            if 'Content-Encoding' in headers:
+                return False
+            # MSIE have issues with gzipped response of various content types.
+            if "msie" in environ.get('HTTP_USER_AGENT', '').lower():
+                ctype = headers.get('Content-Type', '').lower()
+                if not ctype.startswith("text/") or "javascript" in ctype:
+                    return False
+            ae = environ.get('HTTP_ACCEPT_ENCODING', '')
+            if not re_accepts_gzip.search(ae):
+                return False
+            return True
+
+    def execute(self, environ, response):
+        headers = response.headers
+        headers.add_header('Vary', 'Accept-Encoding')
+        content = b''.join(response.content)
+        response.content = (self.compress_string(content),)
+        response.headers['Content-Encoding'] = 'gzip'
+
+    # From http://www.xhaus.com/alan/python/httpcomp.html#gzip
+    def compress_string(self, s):
+        zbuf = BytesIO()
+        zfile = GzipFile(mode='wb', compresslevel=6, fileobj=zbuf)
+        zfile.write(s)
+        zfile.close()
+        return zbuf.getvalue()