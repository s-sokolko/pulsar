'''\
The Standard Library Http Client

This is a thin layer on top of urllib2 in python2 / urllib in Python 3
It exposes the httplib1 class from the standard library.
'''
import io

import pulsar
from pulsar.utils.http import Headers
from pulsar.utils.py2py3 import to_bytestring
if pulsar.ispy3k:
    # Python 3
    from urllib.request import Request, build_opener, install_opener
    from urllib.request import HTTPCookieProcessor, HTTPPasswordMgrWithDefaultRealm
    from urllib.request import HTTPBasicAuthHandler, ProxyHandler
    from urllib.request import getproxies_environment, URLError, HTTPError
    from urllib.parse import urlencode
    from http.client import responses
    from http.cookiejar import CookieJar
else:
    # Python 2.*
    from urllib2 import Request, build_opener, install_opener, HTTPCookieProcessor
    from urllib2 import HTTPPasswordMgrWithDefaultRealm, HTTPBasicAuthHandler
    from urllib2 import ProxyHandler, URLError, HTTPError
    from urllib import urlencode, getproxies_environment
    from httplib import responses
    from cookielib import CookieJar
    

class HttpClientResponse(object):
    '''Instances of this class are returned from the
:meth:`HttpClientHandler.request` method.

.. attribute:: status_code

    Numeric `status code`_ of the response
    
.. attribute:: url

    Url of request
    
.. attribute:: response

    Status code description
    
.. attribute:: headers

    List of response headers
    
.. attribute:: content

    Body of response
    
.. attribute:: is_error

    Boolean indicating if this is a response error.
    
.. _`status code`: http://www.w3.org/Protocols/rfc2616/rfc2616-sec10.html
'''
    _resp = None
    status_code = None
    url = None
    HTTPError = HTTPError
    URLError = URLError 
    
    def __str__(self):
        if self.status_code:
            return '{0} {1}'.format(self.status_code,self.response)
        else:
            return '<None>'
    
    def __repr__(self):
        return '{0}({1})'.format(self.__class__.__name__,self)
    
    @property
    def is_error(self):
        return isinstance(self._resp,Exception)
    
    @property
    def response(self):
        if self.status_code:
            return responses.get(self.status_code)
        
    def raise_for_status(self):
        """Raises stored :class:`HTTPError` or :class:`URLError`,
 if one occured."""
        if self.is_error:
            raise self._resp
    
    
class ResponseStd(HttpClientResponse):
    status_code = None
    
    def __init__(self, response):
        self._resp = response
        self.status_code = getattr(response, 'code', None)
        self.url = getattr(response, 'url', None)
    
    @property
    def headers(self):
        return getattr(self._resp,'headers',None)
    
    @property
    def content(self):
        if not hasattr(self,'_content') and self._resp:
            if hasattr(self._resp,'read'):
                self._content = self._resp.read()
            else:
                self._content = b''
        return getattr(self,'_content',None)
    
    def content_string(self):
        return self.content.decode()
    

class HttpClientHandler(object):
    '''Http client handler.'''
<<<<<<< HEAD
=======
    HTTPError = HTTPError
>>>>>>> 9d7f7f30
    URLError = URLError
    DEFAULT_HEADERS = [('User-agent', pulsar.SERVER_SOFTWARE),
                       ('Connection', 'Keep-Alive')]
    
    def get_headers(self, headers):
        d = Headers(self.DEFAULT_HEADERS)
        if headers:
            d.extend(headers)
        return list(d)
    
    def request(self, url, **kwargs):
        '''Constructs and sends a request.

:param url: URL for the request.
:param method: request method, GET, POST, PUT, DELETE.
:param params: (optional) Dictionary or bytes to be sent in the query string for the :class:`Request`.
:param data: (optional) Dictionary or bytes to send in the body of the :class:`Request`.
:param headers: (optional) Dictionary of HTTP Headers to send with the :class:`Request`.
:param cookies: (optional) Dict or CookieJar object to send with the :class:`Request`.
:param files: (optional) Dictionary of 'filename': file-like-objects for multipart encoding upload.
:param auth: (optional) AuthObject to enable Basic HTTP Auth.
:param timeout: (optional) Float describing the timeout of the request.
:param allow_redirects: (optional) Boolean. Set to True if POST/PUT/DELETE redirect following is allowed.
:param proxies: (optional) Dictionary mapping protocol to the URL of the proxy.
:param return_response: (optional) If False, an un-sent Request object will returned.
:return: :class:`HttpClientResponse` object.
'''
        raise NotImplementedError
        
    def get(self, url):
        '''Sends a GET request and returns a :class:`HttpClientResponse`
object.'''
        return self.request(url, method = 'GET')
    
    def post(self, url, body = None):
        if body:
            body = to_bytestring(body)
        return self.request(url, data = body, method = 'POST')
    
    
class HttpClient1(HttpClientHandler):
    '''Http handler from the standard library'''
    type = 1
    def __init__(self, proxy_info = None,
                 timeout = None, cache = None,
                 headers = None, handle_cookie = False):
        handlers = [ProxyHandler(proxy_info)]
        if handle_cookie:
            cj = CookieJar()
            handlers.append(HTTPCookieProcessor(cj))
        self._opener = build_opener(*handlers)
        self._opener.addheaders = self.get_headers(headers)    
        self.timeout = timeout
        
    @property
    def headers(self):
        return self._opener.addheaders
    
    def request(self, url, body=None, **kwargs):
        try:
            response = self._opener.open(url,data=body,timeout=self.timeout)
        except (HTTPError,URLError) as why:
            return ResponseStd(why)
        else:
            return ResponseStd(response)
    
    def add_password(self, username, password, uri, realm=None):
        '''Add Basic HTTP Authentication to the opener'''
        if realm is None:
            password_mgr = HTTPPasswordMgrWithDefaultRealm()
        else:
            password_mgr = HTTPPasswordMgr()
        password_mgr.add_password(realm, uri, user, passwd)
        self._opener.add_handler(HTTPBasicAuthHandler(password_mgr))
        
        

    
    <|MERGE_RESOLUTION|>--- conflicted
+++ resolved
@@ -116,10 +116,7 @@
 
 class HttpClientHandler(object):
     '''Http client handler.'''
-<<<<<<< HEAD
-=======
     HTTPError = HTTPError
->>>>>>> 9d7f7f30
     URLError = URLError
     DEFAULT_HEADERS = [('User-agent', pulsar.SERVER_SOFTWARE),
                        ('Connection', 'Keep-Alive')]
