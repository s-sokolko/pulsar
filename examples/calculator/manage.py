'''\
This is a a :ref:`JSON-RPC <apps-rpc>` server with some simple functions.
To run the server type::

    python manage.py

Open a new shell and launch python and type::

    >>> from pulsar.apps import rpc
    >>> p = rpc.JsonProxy('http://localhost:8060', force_sync=True)
    >>> p.ping()
    'pong'
    >>> p.functions_list()
    [[...
    >>> p.calc.add(3,4)
    7.0

The ``force_sync`` keyword is used here to force the Json RPC client to
wait for a full response rather than returning a :class:`pulsar.Deferred`.
Check the :ref:`creating synchronous clients <tutorials-synchronous>` tutorial. 

Implementation
-----------------

The calculator rpc functions are implemented by the :class:`Calculator`
handler, while the :class:`Root` handler exposes utility methods from
the :class:`pulsar.apps.rpc.PulsarServerCommands` handler.

.. autoclass:: Calculator
   :members:
   :member-order: bysource
   
'''
try:
    import pulsar
except ImportError: #pragma nocover
    import sys
    sys.path.append('../../')
<<<<<<< HEAD
=======
    
>>>>>>> c74a395e
from random import normalvariate

from pulsar.apps import rpc, wsgi
from pulsar.utils.httpurl import range


def divide(request, a, b):
    '''Divide two numbers. This method illustrate how to use the
:func:`pulsar.apps.rpc.rpc_method` decorator.'''
    return float(a)/float(b)

def request_handler(request, format, kwargs):
    '''Dummy request handler'''
    return kwargs

def randompaths(request, num_paths=1, size=250, mu=0, sigma=1):
    '''Lists of random walks.'''
    r = []
    for p in range(num_paths):
        v = 0
        path = [v]
        r.append(path)
        for t in range(size):
            v += normalvariate(mu, sigma)
            path.append(v)
    return r


class RequestCheck:
    
    def __call__(self, request, name):
<<<<<<< HEAD
        method = request.rpc.method
        assert(method==name)
=======
        assert(request.json_data['method'] == name)
>>>>>>> c74a395e
        return True


class Root(rpc.PulsarServerCommands):
    
    def rpc_dodgy_method(self, request):
        '''This method will fails because the return object is not
json serializable.'''
        return Calculator
    
    rpc_check_request = RequestCheck()


class Calculator(rpc.JSONRPC):
    '''A :class:`pulsar.apps.rpc.JSONRPC` handler which implements few simple
remote functions.'''
    def rpc_add(self, request, a, b):
        '''Add two numbers'''
        return float(a) + float(b)

    def rpc_subtract(self, request, a, b):
        '''Subtract two numbers'''
        return float(a) - float(b)

    def rpc_multiply(self, request, a, b):
        '''Multiply two numbers'''
        return float(a) * float(b)

    rpc_divide = rpc.rpc_method(divide, request_handler=request_handler)
    rpc_randompaths = rpc.rpc_method(randompaths)


class Site(wsgi.LazyWsgi):
    
    def setup(self):
        json_handler = Root().putSubHandler('calc', Calculator())
        middleware = wsgi.Router('/', post=json_handler)
        return wsgi.WsgiHandler(middleware=[middleware])
    

def server(callable=None, **params):
    return wsgi.WSGIServer(Site(), **params)


if __name__ == '__main__':  #pragma nocover
    server().start()
<|MERGE_RESOLUTION|>--- conflicted
+++ resolved
@@ -36,10 +36,7 @@
 except ImportError: #pragma nocover
     import sys
     sys.path.append('../../')
-<<<<<<< HEAD
-=======
     
->>>>>>> c74a395e
 from random import normalvariate
 
 from pulsar.apps import rpc, wsgi
@@ -71,12 +68,7 @@
 class RequestCheck:
     
     def __call__(self, request, name):
-<<<<<<< HEAD
-        method = request.rpc.method
-        assert(method==name)
-=======
         assert(request.json_data['method'] == name)
->>>>>>> c74a395e
         return True
 
 
