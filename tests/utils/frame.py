from random import randint
import struct

from pulsar import ProtocolError, HAS_C_EXTENSIONS
from pulsar.apps.test import unittest
from pulsar.utils.websocket import frame_parser, parse_close
import pulsar.apps.ws

i2b = lambda args: bytes(bytearray(args))


class FrameTest(unittest.TestCase):

    @classmethod
    def setUpClass(cls):
        cls.bdata = i2b((randint(0, 255) for v in range(256)))
        cls.large_bdata = i2b((randint(0, 255) for v in range(64*1024)))

    def parser(self, pyparser=False, **kw):
        return frame_parser(**kw)

    def test_version(self):
        self.assertRaises(ProtocolError, self.parser, version='bla')

    def test_server(self):
        server = self.parser()
        self.assertEqual(server.decode_mask_length, 4)
        self.assertEqual(server.encode_mask_length, 0)
        self.assertEqual(server.max_payload, 1 << 63)

    def test_both_masked(self):
        server = self.parser(kind=2)
        self.assertEqual(server.decode_mask_length, 0)
        self.assertEqual(server.encode_mask_length, 0)
        server = self.parser(kind=3)
        self.assertEqual(server.decode_mask_length, 4)
        self.assertEqual(server.encode_mask_length, 4)

    def testControlFrames(self):
<<<<<<< HEAD
        parser = FrameParser()
        f = parser.close()
        self.assertEqual(f.opcode, 0x8)
        self.assertTrue(f.payload_length <= 125)
        f = parser.ping('Hello')
        self.assertEqual(f.opcode, 0x9)
        self.assertEqual(int2bytes(0x89,0x05,0x48,0x65,0x6c,0x6c,0x6f), f.msg)
        self.assertTrue(f.payload_length <= 125)
        r = parser.replay_to(f)
        self.assertTrue(r)
        self.assertEqual(r.opcode, 0xA)
        f = parser.pong()
        self.assertEqual(f.opcode, 0xA)
        self.assertTrue(f.payload_length <= 125)

    def testCloseFrame(self):
        close_message = struct.pack('!H', 1000) + b'OK'
        f = Frame(close_message, opcode=0x8)
        self.assertTrue(f.is_close)
        self.assertEqual(close_message, f.msg[2:])
=======
        s = self.parser()
        c = self.parser(kind=1)
        #
        chunk = s.close(1001)
        frame = c.decode(chunk)
        self.assertTrue(frame.final)
        self.assertEqual(frame.opcode, 8)
        code, reason = parse_close(frame.body)
        self.assertEqual(code, 1001)
        #
        chunk = s.ping('Hello')
        frame = c.decode(chunk)
        self.assertTrue(frame.final)
        self.assertEqual(frame.opcode, 9)
        self.assertEqual(i2b((0x89,0x05,0x48,0x65,0x6c,0x6c,0x6f)), chunk)
        self.assertEqual(frame.body, b'Hello')
        self.assertRaises(ProtocolError, s.ping, self.bdata)
        #
        chunk = s.pong('Hello')
        frame = c.decode(chunk)
        self.assertTrue(frame.final)
        self.assertEqual(frame.opcode, 10)
        self.assertEqual(frame.body, b'Hello')
        self.assertRaises(ProtocolError, s.pong, self.bdata)

    def test_conntrol_frames_fragmented(self):
        c = self.parser(kind=1)
        for opcode in (8, 9, 10):
            chunk = c.encode('test', opcode=opcode, final=False)
            s = self.parser()
            try:
                s.decode(chunk)
            except ProtocolError as e:
                pass
            else:
                raise Exception('Protocol error not raised')
>>>>>>> 289b5a46

    def testUnmaskedDataFrame(self):
        parser = self.parser(kind=2)
        data = parser.encode('Hello')
        f = parser.decode(data)
        self.assertEqual(f.opcode, 1)
        self.assertEqual(len(f.body), 5)
        self.assertFalse(f.masking_key)
        #
        self.assertEqual(i2b((0x81,0x05,0x48,0x65,0x6c,0x6c,0x6f)), data)
        f1 = parser.encode('Hel', final=False)
        f2 = parser.continuation('lo', final=True)
        self.assertEqual(i2b((0x01,0x03,0x48,0x65,0x6c)), f1)
        self.assertEqual(i2b((0x80,0x02,0x6c,0x6f)), f2)

    def testBinaryDataFrame(self):
        s = self.parser()
        c = self.parser(kind=1)
        #
        chunk = s.encode(self.bdata, opcode=2)
        frame = c.decode(chunk)
        self.assertEqual(frame.opcode, 2)
        self.assertFalse(frame.masking_key)
        self.assertEqual(frame.body, self.bdata)
        self.assertEqual(struct.pack('!BBH', 0x82, 0x7E, 0x0100),
                         chunk[:4])
        #
        chunk = s.encode(self.large_bdata, opcode=2)
        frame = c.decode(chunk)
        self.assertEqual(frame.opcode, 2)
        self.assertFalse(frame.masking_key)
        self.assertEqual(frame.body, self.large_bdata)
        self.assertEqual(struct.pack('!BBQ', 0x82, 0x7F, 0x0000000000010000),
                         chunk[:10])

    def testMaskData(self):
        client = self.parser(kind=1)
        masking_key = i2b((0x37, 0xfa, 0x21, 0x3d))
        chunk = client.encode('Hello', masking_key=masking_key)
        msg = i2b((0x81, 0x85, 0x37, 0xfa, 0x21, 0x3d, 0x7f, 0x9f,
                   0x4d, 0x51, 0x58))
        self.assertEqual(chunk, msg)

    def testParserBinary(self):
        s = self.parser()
        c = self.parser(kind=1)
        chunk = c.encode(self.bdata, opcode=2)
        frame = s.decode(chunk)
        self.assertTrue(frame)
        self.assertEqual(frame.body, self.bdata)
        #
        # Now try different masking key
        chunk = c.encode(self.large_bdata, opcode=2, masking_key=b'ciao')
        frame = s.decode(chunk)
        self.assertTrue(frame)
        self.assertEqual(frame.body, self.large_bdata)

    def testPartialParsing(self):
        s = self.parser()
        c = self.parser(kind=1)
        chunk = s.encode(self.large_bdata, opcode=2)
        #
        self.assertEqual(c.decode(chunk[:1]), None)
        self.assertEqual(c.decode(chunk[1:5]), None)
        self.assertEqual(c.decode(chunk[5:50]), None)
        frame = c.decode(chunk[50:])
        self.assertTrue(frame)
        self.assertEqual(frame.body, self.large_bdata)
        self.assertEqual(frame.opcode, 2)

    def test_multi_encode(self):
        s = self.parser()
        c = self.parser(kind=1)
        chunks = list(s.multi_encode(self.large_bdata, opcode=2,
                                     max_payload=6500))
        self.assertEqual(len(chunks), 11)
        #
        # Now decode them
        frames = []
        for chunk in chunks:
            frames.append(c.decode(chunk))
        for frame in frames[:-1]:
            self.assertFalse(frame.final)
        self.assertTrue(frames[-1].final)
        msg = b''.join((f.body for f in frames))
        self.assertEqual(msg, self.large_bdata)

    def test_bad_mask(self):
        s = self.parser()
        chunk = s.encode('hello')
        self.assertRaises(ProtocolError, s.decode, chunk)
        #
        # and the client
        c = self.parser(kind=1)
        chunk = c.encode('hello')
        self.assertRaises(ProtocolError, c.decode, chunk)

    def test_symmetric_mask(self):
        s = self.parser(kind=2)
        chunk = s.encode('Hello')
        self.assertEqual(s.decode(chunk).body, 'Hello')
        s = self.parser(kind=3)
        chunk = s.encode('Hello')
        self.assertEqual(s.decode(chunk).body, 'Hello')

    def test_parse_close(self):
        self.assertRaises(ProtocolError, parse_close, b'o')


@unittest.skipUnless(HAS_C_EXTENSIONS, "Requires C extensions")
class PyFrameTest(FrameTest):

    def parser(self, pyparser=True, **kw):
        return frame_parser(pyparser=True, **kw)<|MERGE_RESOLUTION|>--- conflicted
+++ resolved
@@ -36,8 +36,13 @@
         self.assertEqual(server.decode_mask_length, 4)
         self.assertEqual(server.encode_mask_length, 4)
 
+    def testCloseFrame(self):
+        close_message = struct.pack('!H', 1000) + b'OK'
+        f = Frame(close_message, opcode=0x8)
+        self.assertTrue(f.is_close)
+        self.assertEqual(close_message, f.msg[2:])
+
     def testControlFrames(self):
-<<<<<<< HEAD
         parser = FrameParser()
         f = parser.close()
         self.assertEqual(f.opcode, 0x8)
@@ -52,13 +57,6 @@
         f = parser.pong()
         self.assertEqual(f.opcode, 0xA)
         self.assertTrue(f.payload_length <= 125)
-
-    def testCloseFrame(self):
-        close_message = struct.pack('!H', 1000) + b'OK'
-        f = Frame(close_message, opcode=0x8)
-        self.assertTrue(f.is_close)
-        self.assertEqual(close_message, f.msg[2:])
-=======
         s = self.parser()
         c = self.parser(kind=1)
         #
@@ -95,7 +93,6 @@
                 pass
             else:
                 raise Exception('Protocol error not raised')
->>>>>>> 289b5a46
 
     def testUnmaskedDataFrame(self):
         parser = self.parser(kind=2)
