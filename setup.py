--- conflicted
+++ resolved
@@ -103,7 +103,6 @@
         print(msg)
     print('*' * 75)
     
-<<<<<<< HEAD
 run_setup(False)
 
 def _():
@@ -118,19 +117,4 @@
                 "Retrying the build without the C extension now."
             )
     
-        run_setup(False)
-    
-        status_msgs(
-=======
-try:
-    #run_setup(True)
-    run_setup(False)
-except BuildFailed as exc:
-    status_msgs(
-            exc.msg,
->>>>>>> c74a395e
-            "WARNING: The C extension could not be compiled, " +
-                "speedups are not enabled.",
-            "Plain-Python build succeeded."
-        )
-    +        run_setup(False)